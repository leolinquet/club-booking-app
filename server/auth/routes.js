// server/auth/routes.js
import express from 'express';
import bcrypt from 'bcryptjs';
import crypto from 'crypto';
import { q, get, all, run } from '../db.js';
import { colSet, tableInfo } from '../pg_introspect.js';
import { sendEmail } from '../email/resend.js';

// small helper for the minimal HTML screens
function page(title, msg) {
  return `<!doctype html>
<meta name="viewport" content="width=device-width,initial-scale=1">
<title>${title}</title>
<div style="max-width:560px;margin:48px auto;padding:0 16px;font:16px/1.5 -apple-system,BlinkMacSystemFont,Segoe UI,Roboto,Arial,sans-serif;">
  <h1 style="font-size:22px;margin:0 0 12px">${title}</h1>
  <p style="opacity:.9">${msg}</p>
</div>`;
}

function pickNameField(cols) {
  if (cols.has('display_name')) return 'display_name';
  if (cols.has('name')) return 'name';
  return null;
}

export function buildAuthRouter() {
  const router = express.Router();

  // ---- schema guard (users table must be introspectable)
  router.use(async (_req, res, next) => {
    try {
      const uCols = await colSet('users');
      if (!uCols.size) {
        console.error('[auth] users table not introspectable');
        return res.status(500).json({ error: 'server schema not ready' });
      }
      next();
    } catch (e) {
      console.error('[auth] schema check failed', e);
      return res.status(500).json({ error: 'server schema not ready' });
    }
  });

  // ---- POST /signup --------------------------------------------------------
  router.post('/signup', async (req, res) => {
    try {
      const cols = await colSet('users');
      const info = await tableInfo('users'); // [{name, data_type, is_nullable}]
      const notNull = new Set(info.filter(c => c.is_nullable === 'NO').map(c => c.name));

      // Accept common client payload shapes
      const username = (req.body?.username ?? req.body?.login ?? '').toString().trim();
      const email    = (req.body?.email ?? '').toString().trim().toLowerCase();
      const nameIn   = (req.body?.name ?? '').toString().trim();
      const password = (req.body?.password ?? '').toString();

      if (!password) return res.status(400).json({ error: 'Password required' });

      const password_hash = await bcrypt.hash(password, 10);

      // Build values only for columns that actually exist
      const values = { password_hash };

      if (cols.has('username') && username) values.username = username;
      if (cols.has('email') && email) values.email = email;

      // Handle display name / name with sensible defaults if NOT NULL
      const nameField = pickNameField(cols);
      if (nameField) {
        let dn = nameIn || username || (email ? email.split('@')[0] : '');
        if (!dn && notNull.has(nameField)) {
          dn = `user${Math.floor(Math.random() * 100000)}`;
        }
        if (dn) values[nameField] = dn;
      }

      const keys = Object.keys(values);
      if (!keys.length) {
        return res.status(500).json({ error: 'users table has no compatible columns' });
      }
      const placeholders = keys.map((_, i) => `$${i + 1}`).join(',');
      const inserted = await get(
        `INSERT INTO users (${keys.join(',')}) VALUES (${placeholders}) RETURNING id`,
        keys.map(k => values[k])
      );
      const user_id = inserted.id;

      // Optional email verification if those columns exist
      const need = ['email_verify_token', 'email_verify_expires', 'email_verified_at'];
      const canVerify = need.every(k => cols.has(k)) && values.email;
      if (canVerify) {
        const token = crypto.randomBytes(24).toString('hex');
        const expires = new Date(Date.now() + 24 * 60 * 60 * 1000).toISOString();
        await run(
          `UPDATE users SET email_verify_token=$1, email_verify_expires=$2 WHERE id=$3`,
          token, expires, user_id
        );
        const verifyUrl = `${req.protocol}://${req.get('host')}/auth/verify?token=${token}`;
        try {
          await sendEmail({
            to: values.email,
            subject: 'Verify your email',
            html: `<p>Welcome! Please verify your email:</p><p><a href="${verifyUrl}">${verifyUrl}</a></p>`
          });
<<<<<<< HEAD
=======
          console.log(`[auth] Verification email sent to ${values.email}`);
>>>>>>> d1619f73
        } catch (mailErr) {
          console.error('[auth] sendEmail failed:', mailErr?.message || mailErr);
          console.error('[auth] Email was not sent but account was created for:', values.email);
          // Account is still created - email verification is optional
        }
        return res.json({ ok: true, user_id, mode: 'email-verify' });
      }

      return res.json({ ok: true, user_id });
    } catch (e) {
      if (e?.code === '23505') {
        const msg = e.detail || String(e);
        if (msg.includes('(username)')) return res.status(409).json({ error: 'Username already taken' });
        if (msg.includes('(email)')) return res.status(409).json({ error: 'Email already in use' });
      }
      console.error('[auth] signup error:', e);
      return res.status(500).json({ error: 'Signup failed' });
    }
  });

  // ---- POST /login ---------------------------------------------------------
  // POST /login — email OR username + password
router.post('/login', async (req, res) => {
    try {
      const { login, password } = req.body || {};
      if (!login || !password) return res.status(400).json({ error: 'Missing credentials' });

      const cols = await colSet('users');

      const parts = [];
      const vals  = [];
      let i = 1;
      if (cols.has('email'))         { parts.push(`email=$${i++}`);         vals.push(String(login).toLowerCase().trim()); }
      if (cols.has('name'))          { parts.push(`name=$${i++}`);          vals.push(String(login).trim()); }
      if (cols.has('display_name'))  { parts.push(`display_name=$${i++}`);  vals.push(String(login).trim()); }
      if (!parts.length) return res.status(500).json({ error: 'server schema not ready' });

      const user = await get(`SELECT id, password_hash FROM users WHERE ${parts.join(' OR ')} LIMIT 1`, ...vals);
      if (!user) return res.status(401).json({ error: 'Invalid credentials' });

      const ok = await bcrypt.compare(String(password), user.password_hash || '');
      if (!ok)  return res.status(401).json({ error: 'Invalid credentials' });

      return res.json({ ok: true, user_id: user.id });
    } catch (e) {
      console.error('[auth] login error:', e);
      return res.status(500).json({ error: 'Login failed' });
    }
  });

  // ---- GET /verify?token=... ----------------------------------------------
  router.get('/verify', async (req, res) => {
    const cols = await colSet('users');
    const need = ['email_verify_token', 'email_verify_expires', 'email_verified_at'];
    const missing = need.some(k => !cols.has(k));
    if (missing) {
      return res
        .status(501)
        .send(page('Setup incomplete', 'Email verification is not configured on this server.'));
    }

    const token = String(req.query.token || '').trim();
    if (!token) return res.status(400).send(page('Invalid link', 'Missing token.'));

    const user = await get(
      `SELECT id, email_verify_expires FROM users WHERE email_verify_token=$1`,
      token
    );
    if (!user) {
      return res.status(400).send(page('Invalid link', 'Token not found or already used.'));
    }
    if (user.email_verify_expires && new Date(user.email_verify_expires) < new Date()) {
      return res.status(400).send(page('Expired link', 'Your verification link has expired. Please request a new one.'));
    }

    await run(
      `UPDATE users
          SET email_verified_at = NOW(),
              email_verify_token = NULL,
              email_verify_expires = NULL
        WHERE id=$1`,
      user.id
    );

    return res.send(page('Email verified ✅', 'You’re all set. You can close this tab and return to the app.'));
  });

  return router;
}

export default buildAuthRouter;<|MERGE_RESOLUTION|>--- conflicted
+++ resolved
@@ -102,10 +102,7 @@
             subject: 'Verify your email',
             html: `<p>Welcome! Please verify your email:</p><p><a href="${verifyUrl}">${verifyUrl}</a></p>`
           });
-<<<<<<< HEAD
-=======
           console.log(`[auth] Verification email sent to ${values.email}`);
->>>>>>> d1619f73
         } catch (mailErr) {
           console.error('[auth] sendEmail failed:', mailErr?.message || mailErr);
           console.error('[auth] Email was not sent but account was created for:', values.email);
